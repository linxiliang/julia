/*
  modules and top-level bindings
*/
#include <assert.h>
#include "julia.h"

jl_module_t *jl_root_module=NULL;
jl_module_t *jl_core_module=NULL;
jl_module_t *jl_base_module=NULL;
jl_module_t *jl_main_module=NULL;
jl_module_t *jl_current_module=NULL;

jl_module_t *jl_new_module(jl_sym_t *name)
{
    jl_module_t *m = (jl_module_t*)allocobj(sizeof(jl_module_t));
    m->type = (jl_type_t*)jl_module_type;
    m->name = name;
    htable_new(&m->bindings, 0);
    jl_set_const(m, name, (jl_value_t*)m);
    arraylist_new(&m->imports, 0);
    if (jl_core_module) {
        jl_module_importall(m, jl_core_module);
    }
    return m;
}

static jl_binding_t *new_binding(jl_sym_t *name)
{
    jl_binding_t *b = (jl_binding_t*)allocb(sizeof(jl_binding_t));
    b->name = name;
    b->value = NULL;
    b->type = (jl_type_t*)jl_any_type;
    b->owner = NULL;
    b->constp = 0;
    b->exportp = 0;
    return b;
}

// get binding for assignment
jl_binding_t *jl_get_binding_wr(jl_module_t *m, jl_sym_t *var)
{
    jl_binding_t **bp = (jl_binding_t**)ptrhash_bp(&m->bindings, var);
    jl_binding_t *b;

    if (*bp != HT_NOTFOUND) {
        if ((*bp)->owner != m) {
            ios_printf(JL_STDERR,
                       "Warning: imported binding for %s overwritten in module %s\n", var->name, m->name->name);
        }
        else {
            return *bp;
        }
    }

    b = new_binding(var);
    b->owner = m;
    *bp = b;
    if (m == jl_root_module) {
        b->exportp = 1;  // export everything from Root
    }
    return *bp;
}

// get binding for reading. might return NULL for unbound.
static jl_binding_t *get_binding_(jl_module_t *m, jl_sym_t *var)
{
    jl_binding_t *b = (jl_binding_t*)ptrhash_get(&m->bindings, var);
    if (b == HT_NOTFOUND) {
        for(size_t i=0; i < m->imports.len; i++) {
            jl_module_t *imp = (jl_module_t*)m->imports.items[i];
            b = (jl_binding_t*)ptrhash_get(&imp->bindings, var);
            if (b != HT_NOTFOUND && b->exportp) {
                if (b->owner != imp)
                    return get_binding_(b->owner, var);
                return b;
            }
        }
        return NULL;
    }
    if (b->owner != m)
        return get_binding_(b->owner, var);
    return b;
}

jl_binding_t *jl_get_binding(jl_module_t *m, jl_sym_t *var)
{
    return get_binding_(m, var);
}

void jl_module_importall(jl_module_t *to, jl_module_t *from)
{
    if (to == from)
        return;
    for(size_t i=0; i < to->imports.len; i++) {
        if (from == to->imports.items[i])
            return;
    }
    arraylist_push(&to->imports, from);
}

void jl_module_import(jl_module_t *to, jl_module_t *from, jl_sym_t *s)
{
    if (to == from)
        return;
    jl_binding_t *b = jl_get_binding(from, s);
    if (b == NULL || !b->exportp) {
        ios_printf(JL_STDERR,
                   "Warning: could not import %s.%s into %s\n",
                   from->name->name, s->name, to->name->name);
    }
    else {
        jl_binding_t **bp = (jl_binding_t**)ptrhash_bp(&to->bindings, s);
        if (*bp != HT_NOTFOUND) {
            if ((*bp)->owner != to) {
                ios_printf(JL_STDERR,
                           "Warning: ignoring conflicting import of %s into %s\n",
                           s->name, to->name->name);
            }
            else if ((*bp)->constp || (*bp)->value) {
                ios_printf(JL_STDERR,
                           "Warning: import of %s into %s conflicts with an existing identifier; ignored.\n",
                           s->name, to->name->name);
            }
            else if (*bp == b) {
                // importing a binding on top of itself. harmless.
            }
            else {
                (*bp)->owner = b->owner;
            }
        }
        else {
            jl_binding_t *nb = new_binding(s);
            nb->owner = b->owner;
            *bp = nb;
        }
    }
}

void jl_module_export(jl_module_t *from, jl_sym_t *s)
{
    jl_binding_t **bp = (jl_binding_t**)ptrhash_bp(&from->bindings, s);
    if (*bp == HT_NOTFOUND) {
        jl_binding_t *b = jl_get_binding(from, s);
        if (b == NULL) {
            b = jl_get_binding_wr(from, s);
        }
        if (b->owner != from) {
            // create an explicit import so we can mark as re-exported
            jl_module_import(from, b->owner, s);
        }
        bp = (jl_binding_t**)ptrhash_bp(&from->bindings, s);
    }
    assert(*bp != HT_NOTFOUND);
    (*bp)->exportp = 1;
}

int jl_boundp(jl_module_t *m, jl_sym_t *var)
{
    jl_binding_t *b = jl_get_binding(m, var);
    return b && (b->value != NULL);
}

jl_value_t *jl_get_global(jl_module_t *m, jl_sym_t *var)
{
    jl_binding_t *b = jl_get_binding(m, var);
    if (b == NULL) return NULL;
    return b->value;
}

void jl_set_global(jl_module_t *m, jl_sym_t *var, jl_value_t *val)
{
    jl_binding_t *bp = jl_get_binding_wr(m, var);
    if (!bp->constp) {
        bp->value = val;
    }
}

void jl_set_const(jl_module_t *m, jl_sym_t *var, jl_value_t *val)
{
    jl_binding_t *bp = jl_get_binding_wr(m, var);
    if (!bp->constp) {
        bp->value = val;
        bp->constp = 1;
    }
}

DLLEXPORT int jl_is_const(jl_module_t *m, jl_sym_t *var)
{
    if (m == NULL) m = jl_current_module;
    jl_binding_t *b = jl_get_binding(m, var);
    return b && b->constp;
}

void jl_checked_assignment(jl_binding_t *b, jl_value_t *rhs)
{
    if (b->constp && b->value != NULL) {
        //jl_errorf("cannot redefine constant %s", b->name->name);
<<<<<<< HEAD
        ios_printf(ios_stderr, "Warning: redefinition of constant %s ignored\n",
=======
        JL_PRINTF(JL_STDERR, "Warning: redefinition of constant %s ignored.\n",
>>>>>>> 43339dbf
                   b->name->name);
    }
    else {
        b->value = rhs;
    }
}

void jl_declare_constant(jl_binding_t *b)
{
    if (b->value != NULL && !b->constp) {
        jl_errorf("cannot declare %s constant; it already has a value",
                  b->name->name);
    }
    b->constp = 1;
}

jl_function_t *jl_get_expander(jl_module_t *m, jl_sym_t *macroname)
{
    return (jl_function_t*)jl_get_global(m, macroname);
}

void jl_set_expander(jl_module_t *m, jl_sym_t *macroname, jl_function_t *f)
{
    jl_set_const(m, macroname, (jl_value_t*)f);
}

DLLEXPORT jl_value_t *jl_get_current_module()
{
    return (jl_value_t*)jl_current_module;
}

DLLEXPORT void jl_set_current_module(jl_value_t *m)
{
    assert(jl_typeis(m, jl_module_type));
    jl_current_module = (jl_module_t*)m;
}

DLLEXPORT jl_value_t *jl_module_names(jl_module_t *m)
{
    jl_array_t *a = jl_alloc_cell_1d(0);
    JL_GC_PUSH(&a);
    size_t i;
    void **table = m->bindings.table;
    for(i=1; i < m->bindings.size; i+=2) {
        if (table[i] != HT_NOTFOUND) {
            jl_binding_t *b = (jl_binding_t*)table[i];
            if (b->exportp || m == jl_main_module)
                jl_cell_1d_push(a, (jl_value_t*)b->name);
        }
    }
    JL_GC_POP();
    return (jl_value_t*)a;
}<|MERGE_RESOLUTION|>--- conflicted
+++ resolved
@@ -195,11 +195,7 @@
 {
     if (b->constp && b->value != NULL) {
         //jl_errorf("cannot redefine constant %s", b->name->name);
-<<<<<<< HEAD
-        ios_printf(ios_stderr, "Warning: redefinition of constant %s ignored\n",
-=======
         JL_PRINTF(JL_STDERR, "Warning: redefinition of constant %s ignored.\n",
->>>>>>> 43339dbf
                    b->name->name);
     }
     else {
